--- conflicted
+++ resolved
@@ -40,12 +40,8 @@
         r = s.get("http://example.com")
         assert r is response
         request_mock.assert_called_once_with(
-<<<<<<< HEAD
             "GET", "http://example.com", allow_redirects=True,
             timeout=(4, 10)
-=======
-            "GET", "http://example.com", allow_redirects=True, timeout=(4, 1)
->>>>>>> 08fde31a
         )
 
     @mock.patch.object(requests.Session, "request")
@@ -153,12 +149,8 @@
         r = s.get("http://example.com")
         assert r is response
         request_mock.assert_called_once_with(
-<<<<<<< HEAD
             "GET", "http://example.com", allow_redirects=True,
             timeout=(4, 10)
-=======
-            "GET", "http://example.com", allow_redirects=True, timeout=(4, 1)
->>>>>>> 08fde31a
         )
 
     @mock.patch.object(requests.Session, "request")
