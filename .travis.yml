language: python
before_script:
- pip install tox
- pip install -U requests"$REQUESTS_VERSION"

# test script
script:  tox -e ${TOX_ENV}
notifications:
  on_success: change
  on_failure: always

env:
  global:
  - TRAVIS_GH3="True"
  matrix:
  - TOX_ENV=py26 REQUESTS_VERSION="==2.0.1"
  - TOX_ENV=py27 REQUESTS_VERSION="==2.0.1"
  - TOX_ENV=py32 REQUESTS_VERSION="==2.0.1"
  - TOX_ENV=py33 REQUESTS_VERSION="==2.0.1"
  - TOX_ENV=py34 REQUESTS_VERSION="==2.0.1"
  - TOX_ENV=pypy REQUESTS_VERSION="==2.0.1"
  - TOX_ENV=py26 REQUESTS_VERSION=""
  - TOX_ENV=py27 REQUESTS_VERSION=""
  - TOX_ENV=py32 REQUESTS_VERSION=""
  - TOX_ENV=py33 REQUESTS_VERSION=""
  - TOX_ENV=py34 REQUESTS_VERSION=""
  - TOX_ENV=pypy REQUESTS_VERSION=""
  - TOX_ENV=py27-flake8
  - TOX_ENV=py34-flake8
<<<<<<< HEAD

matrix:
  allow_failures:
  - env: TOX_ENV=py27-flake8
  - env: TOX_ENV=py34-flake8
=======
  - TOX_ENV=docstrings

matrix:
  allow_failures:
  - env: TOX_ENV=docstrings
>>>>>>> 8b3d8c4a
<|MERGE_RESOLUTION|>--- conflicted
+++ resolved
@@ -27,16 +27,8 @@
   - TOX_ENV=pypy REQUESTS_VERSION=""
   - TOX_ENV=py27-flake8
   - TOX_ENV=py34-flake8
-<<<<<<< HEAD
-
-matrix:
-  allow_failures:
-  - env: TOX_ENV=py27-flake8
-  - env: TOX_ENV=py34-flake8
-=======
   - TOX_ENV=docstrings
 
 matrix:
   allow_failures:
-  - env: TOX_ENV=docstrings
->>>>>>> 8b3d8c4a
+  - env: TOX_ENV=docstrings