--- conflicted
+++ resolved
@@ -447,55 +447,7 @@
         return self._boolean(self._put(url), 204, 404)
 
     @requires_auth
-<<<<<<< HEAD
     def add_repository(self, repository, team_id):  # FIXME(jlk): add perms
-=======
-    def invite(self, username, role=None):
-        """Invite the user to join this organization.
-
-        This returns a dictionary like so::
-
-            {'state': 'pending', 'url': 'https://api.github.com/orgs/...'}
-
-        :param str username: (required), user to invite to join this
-                            organization.
-        :param str role: (optional) role from members_roles
-        :returns: dictionary
-        """
-        data = {}
-        if role in self.members_roles:
-            data['role'] = role
-        url = self._build_url('memberships', username, base_url=self._api)
-        return self._json(self._put(url, data=dumps(data)), 200)
-
-    @requires_auth
-    def membership(self, username):
-        """Obtain the membership status of ``username``
-
-        Impliments
-        https://developer.github.com/v3/orgs/members/#get-organization-membership
-
-        :param str username: (required), username name of the user
-        :returns: dictonary
-        """
-        url = self._build_url('memberships', username, base_url=self._api)
-        return self._json(self._get(url), 200, 404)
-
-    @requires_auth
-    def remove_membership(self, username):
-        """Remove ``username`` from this organization.
-
-        Unlike ``remove_member``, this will cancel a pending invitation.
-
-        :param str username: (required), username of the member to remove
-        :returns: bool
-        """
-        url = self._build_url('memberships', username, base_url=self._api)
-        return self._boolean(self._delete(url), 204, 404)
-
-    @requires_auth
-    def add_repository(self, repository, team_id):
->>>>>>> 1c98547c
         """Add ``repository`` to ``team``.
 
         .. versionchanged:: 1.0
@@ -674,6 +626,29 @@
             return True
         return False
 
+    @requires_auth
+    def invite(self, username, role=None):
+        """Invite the user to join this organization.
+
+        :param str username:
+            (required), user to invite to join this organization.
+        :param str role:
+            (optional) role from members_roles
+        :returns:
+            dictionary resembling
+
+            .. code-block:: python
+
+                {'state': 'pending', 'url': 'https://api.github.com/orgs/...'}
+        :rtype:
+            dict
+        """
+        data = {}
+        if role in self.members_roles:
+            data['role'] = role
+        url = self._build_url('memberships', username, base_url=self._api)
+        return self._json(self._put(url, data=dumps(data)), 200)
+
     def is_member(self, username):
         """Check if the user named ``username`` is a member.
 
@@ -803,6 +778,23 @@
         return self._iter(int(number), url, users.ShortUser, params=params,
                           etag=etag, headers=headers)
 
+    @requires_auth
+    def membership(self, username):
+        """Obtain the membership status of ``username``.
+
+        Implements
+        https://developer.github.com/v3/orgs/members/#get-organization-membership
+
+        :param str username:
+            (required), username name of the user
+        :returns:
+            dictonary of the membership information
+        :rtype:
+            dict
+        """
+        url = self._build_url('memberships', username, base_url=self._api)
+        return self._json(self._get(url), 200, 404)
+
     def public_members(self, number=-1, etag=None):
         """Iterate over public members of this organization.
 
@@ -854,6 +846,18 @@
             etag=etag,
             headers=Project.CUSTOM_HEADERS
         )
+
+    @requires_auth
+    def remove_membership(self, username):
+        """Remove ``username`` from this organization.
+
+        Unlike ``remove_member``, this will cancel a pending invitation.
+
+        :param str username: (required), username of the member to remove
+        :returns: bool
+        """
+        url = self._build_url('memberships', username, base_url=self._api)
+        return self._boolean(self._delete(url), 204, 404)
 
     def repositories(self, type='', number=-1, etag=None):
         """Iterate over repos for this organization.
