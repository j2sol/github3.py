from .code import CodeSearchResult
from .issue import IssueSearchResult
from .repository import RepositorySearchResult
from .user import UserSearchResult


<<<<<<< HEAD
__all__ = [CodeSearchResult, RepositorySearchResult, UserSearchResult]
=======
__all__ = [CodeSearchResult, IssueSearchResult, RepositorySearchResult]
>>>>>>> b6cd4c1c
<|MERGE_RESOLUTION|>--- conflicted
+++ resolved
@@ -4,8 +4,5 @@
 from .user import UserSearchResult
 
 
-<<<<<<< HEAD
-__all__ = [CodeSearchResult, RepositorySearchResult, UserSearchResult]
-=======
-__all__ = [CodeSearchResult, IssueSearchResult, RepositorySearchResult]
->>>>>>> b6cd4c1c
+__all__ = [CodeSearchResult, IssueSearchResult, RepositorySearchResult,
+           UserSearchResult]