# -*- coding: utf-8 -*-
from __future__ import unicode_literals
import json

from ..decorators import requires_auth
from ..exceptions import error_for
from ..models import GitHubCore
from ..utils import stream_response_to_file
from uritemplate import URITemplate


class Release(GitHubCore):

    """The :class:`Release <Release>` object.

    It holds the information GitHub returns about a release from a
    :class:`Repository <github3.repos.repo.Repository>`.

    """

    CUSTOM_HEADERS = {'Accept': 'application/vnd.github.manifold-preview'}

    def _update_attributes(self, release):
        self._api = release.get('url')
        #: List of :class:`Asset <Asset>` objects for this release
        self.original_assets = [
            Asset(i, self) for i in release.get('assets', [])
        ]
        #: URL for uploaded assets
        self.assets_url = release.get('assets_url')
        #: Body of the release (the description)
        self.body = release.get('body')
        #: Date the release was created
        self.created_at = self._strptime(release.get('created_at'))
        #: Boolean whether value is True or False
        self.draft = release.get('draft')
        #: HTML URL of the release
        self.html_url = release.get('html_url')
        #: GitHub id
        self.id = release.get('id')
        #: Name given to the release
        self.name = release.get('name')
        #: Boolean whether release is a prerelease
        self.prerelease = release.get('prerelease')
        #: Date the release was published
        self.published_at = self._strptime(release.get('published_at'))
        #: Name of the tag
        self.tag_name = release.get('tag_name')
        #: "Commit" that this release targets
        self.target_commitish = release.get('target_commitish')
        upload_url = release.get('upload_url')
        #: URITemplate to upload an asset with
        self.upload_urlt = URITemplate(upload_url) if upload_url else None

    def _repr(self):
        return '<Release [{0}]>'.format(self.name)

    def assets(self, number=-1, etag=None):
        """Iterate over the assets available for this release.

        :param int number: (optional), Number of assets to return
        :param str etag: (optional), last ETag header sent
        :returns: generator of :class:`Asset <Asset>` objects
        """
        url = self._build_url('assets', base_url=self._api)
        return self._iter(number, url, Asset, etag=etag)

    @requires_auth
    def delete(self):
        """Users with push access to the repository can delete a release.

        :returns: True if successful; False if not successful
        """
        url = self._api
        return self._boolean(
            self._delete(url, headers=Release.CUSTOM_HEADERS),
            204,
            404
        )

    @requires_auth
    def edit(self, tag_name=None, target_commitish=None, name=None, body=None,
             draft=None, prerelease=None):
        """Users with push access to the repository can edit a release.

        If the edit is successful, this object will update itself.

        :param str tag_name: (optional), Name of the tag to use
        :param str target_commitish: (optional), The "commitish" value that
            determines where the Git tag is created from. Defaults to the
            repository's default branch.
        :param str name: (optional), Name of the release
        :param str body: (optional), Description of the release
        :param boolean draft: (optional), True => Release is a draft
        :param boolean prerelease: (optional), True => Release is a prerelease
        :returns: True if successful; False if not successful
        """
        url = self._api
        data = {
            'tag_name': tag_name,
            'target_commitish': target_commitish,
            'name': name,
            'body': body,
            'draft': draft,
            'prerelease': prerelease,
        }
        self._remove_none(data)

        r = self.session.patch(
            url, data=json.dumps(data), headers=Release.CUSTOM_HEADERS
        )

        successful = self._boolean(r, 200, 404)
        if successful:
            # If the edit was successful, let's update the object.
            self._update_attributes(r.json())

        return successful

    @requires_auth
    def upload_asset(self, content_type, name, asset):
        """Upload an asset to this release.

        All parameters are required.

        :param str content_type: The content type of the asset. Wikipedia has
            a list of common media types
        :param str name: The name of the file
        :param asset: The file or bytes object to upload.
        :returns: :class:`Asset <Asset>`
        """
        headers = Release.CUSTOM_HEADERS.copy()
        headers.update({'Content-Type': content_type})
        url = self.upload_urlt.expand({'name': name})
        r = self._post(url, data=asset, json=False, headers=headers,
                       verify=False)
        if r.status_code in (201, 202):
            return Asset(r.json(), self)
        raise error_for(r)


class Asset(GitHubCore):
    def _update_attributes(self, asset):
        self._api = asset.get('url')
        #: Content-Type provided when the asset was created
        self.content_type = asset.get('content_type')
        #: Date the asset was created
        self.created_at = self._strptime(asset.get('created_at'))
        #: Number of times the asset was downloaded
        self.download_count = asset.get('download_count')
        #: URL to download the asset.
        #: Request headers must include ``Accept: application/octet-stream``.
        self.download_url = self._api
        #: GitHub id of the asset
        self.id = asset.get('id')
        #: Short description of the asset
        self.label = asset.get('label')
        #: Name of the asset
        self.name = asset.get('name')
        #: Size of the asset
        self.size = asset.get('size')
        #: State of the asset, e.g., "uploaded"
        self.state = asset.get('state')
        #: Date the asset was updated
        self.updated_at = self._strptime(asset.get('updated_at'))

    def _repr(self):
        return '<Asset [{0}]>'.format(self.name)

    def download(self, path=''):
        """Download the data for this asset.

        :param path: (optional), path where the file should be saved
            to, default is the filename provided in the headers and will be
            written in the current directory.
            it can take a file-like object as well
        :type path: str, file
        :returns: bool -- True if successful, False otherwise
        """
        headers = {
            'Accept': 'application/octet-stream'
            }
        resp = self._get(self._api, allow_redirects=False, stream=True,
                         headers=headers)
        if resp.status_code == 302:
            # Amazon S3 will reject the redirected request unless we omit
            # certain request headers
            headers.update({
                'Content-Type': None,
                })
<<<<<<< HEAD
            with self._session.no_auth():
=======
            with self.session.no_auth():
>>>>>>> 8b3d8c4a
                resp = self._get(resp.headers['location'], stream=True,
                                 headers=headers)

        if self._boolean(resp, 200, 404):
            stream_response_to_file(resp, path)
            return True
        return False

    def edit(self, name, label=None):
        """Edit this asset.

        :param str name: (required), The file name of the asset
        :param str label: (optional), An alternate description of the asset
        :returns: boolean
        """
        if not name:
            return False
        edit_data = {'name': name, 'label': label}
        self._remove_none(edit_data)
        r = self._patch(
            self._api,
            data=json.dumps(edit_data),
            headers=Release.CUSTOM_HEADERS
        )
        successful = self._boolean(r, 200, 404)
        if successful:
            self._update_attributes(r.json())

        return successful<|MERGE_RESOLUTION|>--- conflicted
+++ resolved
@@ -188,11 +188,8 @@
             headers.update({
                 'Content-Type': None,
                 })
-<<<<<<< HEAD
-            with self._session.no_auth():
-=======
+
             with self.session.no_auth():
->>>>>>> 8b3d8c4a
                 resp = self._get(resp.headers['location'], stream=True,
                                  headers=headers)
 
