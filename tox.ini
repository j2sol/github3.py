[tox]
envlist = py{27,34,35,py},py{27,34}-flake8,docstrings
minversion = 2.5.0

[testenv]
passenv = GH_*
pip_pre = False
deps =
    requests{env:REQUESTS_VERSION:>=2.0}
<<<<<<< HEAD
    mock
    pytest>=2.3.5
=======
    mock==1.0.1
    pytest>=2.3.5,<3.3.0
>>>>>>> 0657d446
    betamax>=0.5.1
    betamax_matchers>=0.3.0
    pypy,py27: unittest2
commands = py.test {posargs}

[testenv:py27-flake8]
deps =
    flake8
commands = flake8 {posargs} github3/ tests/unit/ tests/integration/

[testenv:py34-flake8]
deps =
    {[testenv:py27-flake8]deps}
commands = flake8 {posargs} github3/ tests/unit/ tests/integration/

[testenv:notebooks]
basepython = python3.4
deps =
    ipython[notebook]
commands = python tests/nbtest.py

[testenv:docstrings]
deps =
    flake8
    flake8-docstrings
commands = flake8 {posargs} github3/ tests/unit/ tests/integration/

[testenv:release]
usedevelop = false
skipdist = true
deps =
    twine >= 1.5.0
    wheel
commands =
    python setup.py sdist bdist_wheel
    twine upload {posargs:--skip-existing} dist/*

[testenv:docs]
deps =
    sphinx>=1.3.0
    .
commands =
    sphinx-build -E -W -c docs -b html docs/ docs/_build/html

[testenv:readme]
deps =
    readme_renderer
commands =
    python setup.py check -r -s

[pytest]
addopts = -q
norecursedirs = *.egg .git .* _*

[flake8]
ignore = D105,E123<|MERGE_RESOLUTION|>--- conflicted
+++ resolved
@@ -7,13 +7,8 @@
 pip_pre = False
 deps =
     requests{env:REQUESTS_VERSION:>=2.0}
-<<<<<<< HEAD
     mock
     pytest>=2.3.5
-=======
-    mock==1.0.1
-    pytest>=2.3.5,<3.3.0
->>>>>>> 0657d446
     betamax>=0.5.1
     betamax_matchers>=0.3.0
     pypy,py27: unittest2
